--- conflicted
+++ resolved
@@ -12,68 +12,50 @@
 from log_config import get_logger
 from schemas import Metric, MetricSource, Indicator, IndicatorSource, Area, Pillar, CountryDataResponse
 
+logger = get_logger(__name__)
+
 class CountryDataProcessor:
     def __init__(self, df: pd.DataFrame, country_identifier: str, assessment_year: int):
         self.df = df
-<<<<<<< HEAD
         self.country_identifier = str(country_identifier).strip().lower()
         self.assessment_year = assessment_year
         self.filtered_df = self.filter_data()
         
     def filter_data(self) -> pd.DataFrame:
-        self.df['Publication date'] = pd.to_datetime(self.df['Publication date'], format='%d/%m/%Y')
-        self.df['Assessment date'] = pd.to_datetime(self.df['Assessment date'], format='%d/%m/%Y')
+        self.df['Publication date'] = pd.to_datetime(self.df['Publication date'], errors="coerce", dayfirst=True)
+        self.df['Assessment date'] = pd.to_datetime(self.df['Assessment date'], errors="coerce", dayfirst=True)
+        
+        logger.debug(f"[FILTER] Filtering for: country={self.country_identifier}, assessment_year={self.assessment_year}")
+        logger.debug(f"[FILTER] Unique countries: {self.df['Country'].unique()}")
+        logger.debug(f"[FILTER] Unique years: {self.df['Assessment date'].dt.year.unique()}")
+        
         # Try to match by ISIN (semicolon-separated, case-insensitive)
         if 'ISIN' in self.df.columns:
             mask_isin = self.df['ISIN'].astype(str).str.lower().str.split(';').apply(lambda x: self.country_identifier in [i.strip().lower() for i in x if i])
             filtered_df = self.df[mask_isin & (self.df['Assessment date'].dt.year == self.assessment_year)]
         else:
             filtered_df = pd.DataFrame()
+        
         if filtered_df.empty:
             # Try to match by Country Id (as string)
             mask_id = self.df['Country Id'].astype(str).str.strip().str.lower() == self.country_identifier
             filtered_df = self.df[mask_id & (self.df['Assessment date'].dt.year == self.assessment_year)]
+        
         if filtered_df.empty:
             # Fallback to Country name
-            mask_name = self.df['Country'].str.strip().str.lower() == self.country_identifier
+            self.df['Country'] = self.df['Country'].astype(str).str.strip().str.lower()
+            mask_name = self.df['Country'] == self.country_identifier
             filtered_df = self.df[mask_name & (self.df['Assessment date'].dt.year == self.assessment_year)]
+        
+        logger.debug(f"[FILTER] Rows matched: {len(filtered_df)}")
+        
         if filtered_df.empty:
-            raise ValueError("No data found for the specified country identifier and year")
+            logger.error(f"[FILTER] No match found for: {self.country_identifier=} {self.assessment_year=}")
+            logger.error(f"[FILTER] Available country/year pairs:\n{self.df[['Country', 'Assessment date']].dropna().head(10)}")
+            raise ValueError(f"No data found for country={self.country_identifier} in year={self.assessment_year}")
+        
         filtered_df = filtered_df.fillna('')
         return filtered_df.iloc[0]
-=======
-        self.country = country.strip()
-        self.assessment_year = assessment_year
-        self.filtered_df = self.filter_data()  
-        
-    def filter_data(self) -> pd.DataFrame: 
-        self.df['Publication date'] = pd.to_datetime(self.df['Publication date'], errors="coerce", dayfirst=True)
-        self.df['Assessment date'] = pd.to_datetime(self.df['Assessment date'], errors="coerce", dayfirst=True)
-
-        self.df['Country'] = self.df['Country'].astype(str).str.strip().str.lower()
-        input_country = self.country.strip().lower()
-
-        logger.debug(f"[FILTER] Filtering for: country={self.country}, assessment_year={self.assessment_year}")
-        logger.debug(f"[FILTER] Unique countries: {self.df['Country'].unique()}")
-        logger.debug(f"[FILTER] Unique years: {self.df['Assessment date'].dt.year.unique()}")
-
-        mask = (
-            (self.df['Country'] == input_country) &
-            (self.df['Assessment date'].dt.year == self.assessment_year)
-        )
-
-        logger.debug(f"[FILTER] Rows matched: {mask.sum()}")
-
-        filtered_df = self.df[mask].copy()
-        
-        if filtered_df.empty:
-            logger.error(f"[FILTER] No match found for: {self.country=} {self.assessment_year=}")
-            logger.error(f"[FILTER] Available country/year pairs:\n{self.df[['Country', 'Assessment date']].dropna().head(10)}")
-            raise ValueError(f"No data found for country={self.country} in year={self.assessment_year}")
-
-        filtered_df = filtered_df.fillna('')
-        return filtered_df.iloc[0]  
->>>>>>> 38804641
     
     def create_pillar(self, pillar: str) -> Pillar:
         areas = []
@@ -132,19 +114,13 @@
 
     def process_country_data(self) -> CountryDataResponse:
         pillars = [self.create_pillar(pillar) for pillar in ['EP', 'CP', 'CF']]
-<<<<<<< HEAD
-        output_dict =  CountryDataResponse(country=self.country_identifier, assessment_year=self.assessment_year, pillars=pillars) 
-        return output_dict
-=======
         output_dict = CountryDataResponse(
-            country=self.country, 
+            country=self.country_identifier, 
             assessment_year=self.assessment_year, 
             pillars=pillars
         )
         return output_dict
 
-
-logger = get_logger(__name__)
 
 # --- Define Custom Exceptions (Optional but recommended) ---
 class CompanyNotFoundError(Exception):
@@ -194,5 +170,4 @@
         raise CompanyDataError("Internal error processing company data.") from e
     except Exception as e:
         logger.exception(f"Unexpected error fetching company ID {company_id}: {e}")
-        raise
->>>>>>> 38804641
+        raise