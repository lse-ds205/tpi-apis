--- conflicted
+++ resolved
@@ -34,15 +34,11 @@
 # --------------------------------------------------------------------------
 # Endpoint: GET /company/all - List All Companies with Pagination
 # --------------------------------------------------------------------------
-<<<<<<< HEAD
 @router.get("/all", response_model=CompanyListResponse)
-def get_all_companies(
-=======
-@router.get("/companies", response_model=CompanyListResponse)
 @limiter.limit("100/minute")
 async def get_all_companies(
     request: Request,
->>>>>>> 38804641
+
     page: int = Query(1, ge=1, description="Page number"),
     per_page: int = Query(10, ge=1, le=100, description="Results per page"),
     filter: CompanyFilters = Depends(CompanyFilters)
@@ -91,16 +87,9 @@
 # ------------------------------------------------------------------------------
 # Endpoint: GET /company/{company_id} - Retrieve Company Details
 # ------------------------------------------------------------------------------
-<<<<<<< HEAD
 @router.get("/{company_id}", response_model=CompanyDetail)
-def get_company_details(company_id: str):
-=======
-
-@router.get("/company/{company_id}", response_model=CompanyDetail)
-@limiter.limit("100/minute")
-async def get_company_details(request: Request, company_id: str,
-                        filter: CompanyFilters = Depends(CompanyFilters)):
->>>>>>> 38804641
+@limiter.limit("100/minute")
+async def get_company_details(request: Request, company_id: str, filter: CompanyFilters = Depends(CompanyFilters)):
     """
     Retrieve the latest MQ & CP scores for a specific company.
     Raises 404 if the company is not found
