--- conflicted
+++ resolved
@@ -18,38 +18,7 @@
     CPComparisonResponse,
     PerformanceComparisonInsufficientDataResponse,
 )
-<<<<<<< HEAD
-from utils import (
-    get_latest_data_dir,
-    get_latest_assessment_file,
-    get_latest_cp_file,
-)
-
-# -------------------------------------------------------------------------
-# Constants and Data Loading
-# -------------------------------------------------------------------------
-BASE_DIR = FilePath(__file__).resolve().parent.parent
-BASE_DATA_DIR = BASE_DIR / "data"
-DATA_DIR = get_latest_data_dir(BASE_DATA_DIR)
-
-cp_files = get_latest_cp_file("CP_Assessments_*.csv", DATA_DIR)
-
-if not cp_files:
-    raise HTTPException(status_code=503, detail="No CP files found in the data directory.")
-
-try:
-    cp_df_list = [pd.read_csv(f) for f in cp_files]
-except Exception as e:
-    raise HTTPException(status_code=500, detail=f"Error loading CP files: {str(e)}")
-
-for idx, df in enumerate(cp_df_list, start=1):
-    df["assessment_cycle"] = idx
-
-cp_df = pd.concat(cp_df_list, ignore_index=True)
-cp_df.columns = cp_df.columns.str.strip().str.lower()
-=======
 from filters import CompanyFilters
->>>>>>> 7f3ebfbe
 
 # -------------------------------------------------------------------------
 # Router Initialization
@@ -192,44 +161,6 @@
     """
     Compare the most recent CP assessment to the previous one for a company.
     """
-<<<<<<< HEAD
-    company_data = cp_df[
-        cp_df["company name"].str.strip().str.lower()
-        == company_id.strip().lower()
-    ]
-
-    # Error handling: If fewer than 2 records, return an insufficient data response.
-    if len(company_data) < 2:
-        available_years = []
-        for date in company_data["assessment date"]:
-            try:
-                dt = pd.to_datetime(date, errors="raise")
-                available_years.append(dt.year)
-            except Exception:
-                raise HTTPException(
-                    status_code=422,
-                    detail=f"Invalid assessment date found in data: '{date}'"
-                )
-            
-        return PerformanceComparisonInsufficientDataResponse(
-            company_id=company_id,
-            message="Insufficient data for comparison",
-            available_assessment_years=available_years
-        )       
-
-    sorted_data = company_data.sort_values("assessment date", ascending=False)
-    latest, previous = sorted_data.iloc[0], sorted_data.iloc[1]
-
-    return CPComparisonResponse(
-        company_id=company_id,
-        current_year=pd.to_datetime(latest["assessment date"], dayfirst=True).year,
-        previous_year=pd.to_datetime(previous["assessment date"], dayfirst=True).year,
-        latest_cp_2025=latest.get("carbon performance 2025", "N/A"),
-        previous_cp_2025=previous.get("carbon performance 2025", "N/A"),
-        latest_cp_2035=latest.get("carbon performance 2035", "N/A"),
-        previous_cp_2035=previous.get("carbon performance 2035", "N/A"),
-    )
-=======
     cp_handler = CPHandler()
     try:
         cp_handler.apply_company_filter(filter)
@@ -244,18 +175,17 @@
         return PerformanceComparisonInsufficientDataResponse(
             company_id=company_id,
             message="Insufficient data for comparison",
-            available_assessment_years=company_data[1],
-        )
+            available_assessment_years=company_data[1]
+        )       
 
     else:
-        latest, previous = company_data.iloc[0], company_data.iloc[1]
+        latest, previous = company_data
         return CPComparisonResponse(
             company_id=company_id,
-            current_year=pd.to_datetime(latest["assessment date"]).year,
-            previous_year=pd.to_datetime(previous["assessment date"]).year,
+            current_year=pd.to_datetime(latest["assessment date"], dayfirst=True).year,
+            previous_year=pd.to_datetime(previous["assessment date"], dayfirst=True).year,
             latest_cp_2025=latest.get("carbon performance 2025", "N/A"),
             previous_cp_2025=previous.get("carbon performance 2025", "N/A"),
             latest_cp_2035=latest.get("carbon performance 2035", "N/A"),
             previous_cp_2035=previous.get("carbon performance 2035", "N/A"),
-        )
->>>>>>> 7f3ebfbe
+        )