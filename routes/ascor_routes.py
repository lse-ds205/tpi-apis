import os
import pandas as pd

<<<<<<< HEAD
from fastapi import APIRouter, HTTPException, Depends
from schemas import CountryDataResponse
from services import CountryDataProcessor
from log_config import get_logger
=======
from fastapi import APIRouter, HTTPException, FastAPI, Request
from schemas import CountryDataResponse
from services import CountryDataProcessor
from middleware.rate_limiter import limiter
>>>>>>> 154fa187


logger = get_logger(__name__)

# Define the filepath 
filepath = "./data/TPI_ASCOR_data_13012025/ASCOR_assessments_results.xlsx"

# Try to load the data, or create a mock dataframe if the file is missing
try:
    logger.info(f"Attempting to load data from {filepath}")
    df_assessments = pd.read_excel(filepath, engine='openpyxl')
    logger.info(f"Successfully loaded data from {filepath}")
except FileNotFoundError as e:
    logger.warning(f"Data file not found: {e}. Creating mock data instead.")
    # Create a comprehensive mock DataFrame with all required fields for testing
    mock_data = {
        'Country': ['United Kingdom', 'France', 'Germany'],
        'Publication date': ['01/01/2023', '01/01/2023', '01/01/2023'],
        'Assessment date': ['01/01/2023', '01/01/2023', '01/01/2023'],
        
        # EP (Emissions Pledges) pillar
        'area EP.1': ['Good', 'Good', 'Medium'],
        'indicator EP.1.1': ['Good', 'Good', 'Medium'],
        'year metric EP.1.1.1': ['50%', '45%', '30%'],
        'source metric EP.1.1.1': ['Report', 'Report', 'Report'],
        'source indicator EP.1.1': ['Source 1', 'Source 1', 'Source 1'],
        
        # CP (Carbon Performance) pillar
        'area CP.1': ['Good', 'Medium', 'Poor'],
        'indicator CP.1.1': ['Good', 'Medium', 'Poor'],
        'year metric CP.1.1.1': ['60%', '40%', '20%'],
        'source metric CP.1.1.1': ['Report', 'Report', 'Report'],
        'source indicator CP.1.1': ['Source 2', 'Source 2', 'Source 2'],
        
        # CF (Climate Finance) pillar
        'area CF.1': ['Medium', 'Poor', 'Good'],
        'indicator CF.1.1': ['Medium', 'Poor', 'Good'],
        'year metric CF.1.1.1': ['35%', '15%', '55%'],
        'source metric CF.1.1.1': ['Report', 'Report', 'Report'],
        'source indicator CF.1.1': ['Source 3', 'Source 3', 'Source 3']
    }
    
    # Create DataFrame from mock data
    df_assessments = pd.DataFrame(mock_data)
    
    # Convert dates to the expected format
    df_assessments['Publication date'] = pd.to_datetime(df_assessments['Publication date'], format='%d/%m/%Y')
    df_assessments['Assessment date'] = pd.to_datetime(df_assessments['Assessment date'], format='%d/%m/%Y')
    
    logger.info("Created mock data with sample values for all three pillars (EP, CP, CF)")

# -------------------------------------------------------------------------
# Router Initialization
# -------------------------------------------------------------------------
router = APIRouter(tags=["ASCOR Endpoints"])

@router.get("/countries")
async def get_countries():
    """Get a list of all available countries in the dataset."""
    try:
        logger.info("Getting list of all countries")
        countries = df_assessments['Country'].unique().tolist()
        logger.info(f"Found {len(countries)} countries in the dataset")
        return {"countries": countries}
    except Exception as e:
        logger.exception(f"Error getting countries list: {e}")
        raise HTTPException(status_code=500, detail=str(e))

@router.get("/country-data/{country}/{assessment_year}", response_model=CountryDataResponse)
<<<<<<< HEAD
async def get_country_data(country: str, assessment_year: int) -> CountryDataResponse:
    country = country.strip().lower()
    
    print(f"[ROUTE DEBUG] Received request: {country=}, {assessment_year=}")

=======
@limiter.limit("100/minute")
async def get_country_data(request: Request, country: str, assessment_year: int) -> CountryDataResponse:
>>>>>>> 154fa187
    try:
        logger.info(f"Processing request for country: {country}, year: {assessment_year}")
        processor = CountryDataProcessor(df_assessments.copy(), country, assessment_year)
        result = processor.process_country_data()
        logger.info(f"Successfully processed data for {country}, {assessment_year}")
        # Use when debugging
        # logger.debug(f"[ROUTE DEBUG] Result to return: {result.model_dump()}")
        return result
    except ValueError as e:
        logger.error(f"Value error for {country}, {assessment_year}: {e}")
        print(f"[ROUTE DEBUG] ValueError: {e}")
        raise HTTPException(status_code=404, detail=str(e))
    except Exception as e:
        logger.exception(f"Unexpected error processing data for {country}, {assessment_year}: {e}")
        print(f"[ROUTE DEBUG] Unexpected error: {e}")
        raise HTTPException(status_code=500, detail="Unexpected server error.")<|MERGE_RESOLUTION|>--- conflicted
+++ resolved
@@ -1,17 +1,11 @@
 import os
 import pandas as pd
 
-<<<<<<< HEAD
-from fastapi import APIRouter, HTTPException, Depends
-from schemas import CountryDataResponse
-from services import CountryDataProcessor
-from log_config import get_logger
-=======
-from fastapi import APIRouter, HTTPException, FastAPI, Request
+from fastapi import APIRouter, HTTPException, FastAPI, Request, Depends 
 from schemas import CountryDataResponse
 from services import CountryDataProcessor
 from middleware.rate_limiter import limiter
->>>>>>> 154fa187
+from log_config import get_logger
 
 
 logger = get_logger(__name__)
@@ -81,16 +75,12 @@
         raise HTTPException(status_code=500, detail=str(e))
 
 @router.get("/country-data/{country}/{assessment_year}", response_model=CountryDataResponse)
-<<<<<<< HEAD
-async def get_country_data(country: str, assessment_year: int) -> CountryDataResponse:
+@limiter.limit("100/minute")
+async def get_country_data(request: Request, country: str, assessment_year: int) -> CountryDataResponse:
     country = country.strip().lower()
     
     print(f"[ROUTE DEBUG] Received request: {country=}, {assessment_year=}")
 
-=======
-@limiter.limit("100/minute")
-async def get_country_data(request: Request, country: str, assessment_year: int) -> CountryDataResponse:
->>>>>>> 154fa187
     try:
         logger.info(f"Processing request for country: {country}, year: {assessment_year}")
         processor = CountryDataProcessor(df_assessments.copy(), country, assessment_year)
